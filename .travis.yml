--- conflicted
+++ resolved
@@ -5,12 +5,8 @@
 - GHCVER=7.8.4
 - GHCVER=7.10.3
 - GHCVER=8.0.2
-<<<<<<< HEAD
 - GHCVER=8.2.2
-=======
-- GHCVER=8.2.1
 - GHCVER=8.4.1
->>>>>>> 638b7bba
 - GHCVER=head
 
 script:
