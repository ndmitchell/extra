--- conflicted
+++ resolved
@@ -10,14 +10,8 @@
     system_ "runhaskell -isrc Generate"
     after <- mapM readFile' files
     when (before /= after) $ error "Generator changed some files, that's a bug"
-<<<<<<< HEAD
 
-    cmd "git checkout > temp.txt" -- should have no stdout
-    src <- readFile "temp.txt"
-    print src
-    when (lines src /= []) $ error "generating changed something!"
+    src <- systemOutput_ "git checkout" -- should have no stdout
+    when (lines src /= []) $ error $ "generating changed something!" ++ src
 
-    cmd "runhaskell -isrc Test"
-=======
-    system_ "runhaskell -isrc -itest Test"
->>>>>>> bb55468a
+    system_ "runhaskell -isrc -itest Test"